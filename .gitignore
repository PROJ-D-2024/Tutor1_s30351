<<<<<<< HEAD
# Database Configuration (contains credentials)
config/database_config.json
=======
# Database and credentials
config/database_config.json
*.db
*.sqlite
*.sqlite3
.env
.env.local
>>>>>>> 0cb433ba

# Python
__pycache__/
*.py[cod]
*$py.class
*.so
.Python
build/
develop-eggs/
dist/
downloads/
eggs/
.eggs/
lib/
lib64/
parts/
sdist/
var/
wheels/
*.egg-info/
.installed.cfg
*.egg
MANIFEST

<<<<<<< HEAD
# Virtual Environment
venv/
env/
ENV/
env.bak/
venv.bak/

# IDEs
=======
# IDE
>>>>>>> 0cb433ba
.vscode/
.idea/
*.swp
*.swo
*~
<<<<<<< HEAD
.DS_Store

# Logs
*.log
data_pipeline.log

# Data files (can be large)
data/processed/*
data/cleaned/*
!data/processed/.gitkeep
!data/cleaned/.gitkeep

# Jupyter Notebooks
.ipynb_checkpoints/
*.ipynb

# Environment variables
.env
.env.local

# Testing
.pytest_cache/
.coverage
htmlcov/

# Temporary files
*.tmp
*.bak
*.backup
=======

# OS
.DS_Store
.DS_Store?
._*
.Spotlight-V100
.Trashes
ehthumbs.db
Thumbs.db

# Logs
*.log
logs/

# Data files (if they are large)
data/raw/*
data/processed/*.csv
data/processed/*.xlsx
!data/processed/.gitkeep

# Temporary files
*.tmp
*.temp
>>>>>>> 0cb433ba
<|MERGE_RESOLUTION|>--- conflicted
+++ resolved
@@ -1,7 +1,3 @@
-<<<<<<< HEAD
-# Database Configuration (contains credentials)
-config/database_config.json
-=======
 # Database and credentials
 config/database_config.json
 *.db
@@ -9,7 +5,6 @@
 *.sqlite3
 .env
 .env.local
->>>>>>> 0cb433ba
 
 # Python
 __pycache__/
@@ -34,54 +29,12 @@
 *.egg
 MANIFEST
 
-<<<<<<< HEAD
-# Virtual Environment
-venv/
-env/
-ENV/
-env.bak/
-venv.bak/
-
-# IDEs
-=======
 # IDE
->>>>>>> 0cb433ba
 .vscode/
 .idea/
 *.swp
 *.swo
 *~
-<<<<<<< HEAD
-.DS_Store
-
-# Logs
-*.log
-data_pipeline.log
-
-# Data files (can be large)
-data/processed/*
-data/cleaned/*
-!data/processed/.gitkeep
-!data/cleaned/.gitkeep
-
-# Jupyter Notebooks
-.ipynb_checkpoints/
-*.ipynb
-
-# Environment variables
-.env
-.env.local
-
-# Testing
-.pytest_cache/
-.coverage
-htmlcov/
-
-# Temporary files
-*.tmp
-*.bak
-*.backup
-=======
 
 # OS
 .DS_Store
@@ -104,5 +57,4 @@
 
 # Temporary files
 *.tmp
-*.temp
->>>>>>> 0cb433ba
+*.temp