<<<<<<< HEAD
# Tutor3: Data Standardization and Code Optimization

A comprehensive data cleaning and standardization pipeline with database integration for thesis research projects. This project implements professional-grade ETL (Extract, Transform, Load) operations with modular, reusable code.

## Project Overview

This repository implements **Task 2 (Tutor3)** focusing on:
- Data standardization (normalization, scaling, date formatting)
- Code optimization and modular architecture
- Database integration with PostgreSQL
- Automated data pipeline with error handling
- Comprehensive documentation and best practices
=======
# Tutor2: Data Cleaning and Standardization for Thesis Project

A comprehensive data preprocessing pipeline for thesis projects using PostgreSQL database integration. This project provides tools for cleaning, standardizing, and preparing research data for analysis and modeling.

## Project Overview

Tutor2 is designed to help students prepare their thesis data by implementing industry-standard data cleaning and preprocessing techniques. The project uses PostgreSQL as the primary database and provides a complete pipeline for data ingestion, cleaning, and export.
>>>>>>> 0cb433ba

## Features

### Data Cleaning Capabilities
- **Missing Data Handling**: Multiple strategies (drop, mean, median, mode imputation)
- **Duplicate Removal**: Automatic detection and removal of duplicate records
<<<<<<< HEAD
- **Outlier Detection**: IQR and Z-score based outlier detection and handling
- **Data Type Correction**: Automatic type inference and conversion
- **Categorical Standardization**: Text normalization and standardization

### Data Standardization Features
- **Normalization Methods**:
  - Min-Max Scaling (0-1 range)
  - Z-Score Normalization (standard normal distribution)
  - Robust Scaling (using median and IQR, resistant to outliers)
- **Date/Time Formatting**: ISO 8601, US, and European date formats
- **Categorical Encoding**: Label encoding and one-hot encoding
- **Reversible Transformations**: Save and load fitted scalers

### Database Integration
- **PostgreSQL Support**: Full database integration with connection pooling
- **Efficient Queries**: Optimized INSERT, UPDATE, and SELECT operations
- **Batch Operations**: Efficient batch inserts for large datasets
- **Transaction Management**: Proper error handling and rollback support
- **Connection Pooling**: Resource-efficient connection management

### Pipeline Automation
- **ETL Pipeline**: Automated Extract, Transform, Load operations
- **Flexible I/O**: Support for CSV and database sources/destinations
- **Command-Line Interface**: Easy-to-use CLI for common operations
- **Logging**: Comprehensive logging to file and console
- **Error Handling**: Robust error handling throughout the pipeline

### Command-Line Interface

The pipeline script provides several commands for different operations:

#### 1. Load CSV to Database
```bash
python scripts/data_pipeline.py --load data/raw/sample_thesis_data.csv --table raw_data
```

#### 2. Process and Clean Data
```bash
python scripts/data_pipeline.py --process raw_data --table cleaned_data
```

#### 3. Export Database Table to CSV
```bash
python scripts/data_pipeline.py --export cleaned_data --csv data/cleaned/output.csv
```

#### 4. Run Full Pipeline
```bash
python scripts/data_pipeline.py --full data/raw/sample_thesis_data.csv \
  --csv data/cleaned/output.csv \
  --table cleaned_data
```

### Python API

You can also use the modules directly in your Python code:

```python
from database_manager import DatabaseManager
from data_cleaning import DataCleaner
from data_standardization import DataStandardizer
import pandas as pd

# Load configuration
db_manager = DatabaseManager("config/database_config.json")

# Read data
df = pd.read_csv("data/raw/sample_thesis_data.csv")

# Clean data
cleaner = DataCleaner({
    'remove_duplicates': True,
    'handle_missing_values': True,
    'outlier_detection_method': 'IQR'
})
df_cleaned = cleaner.clean_dataframe(df)

# Standardize data
standardizer = DataStandardizer({
    'normalize_numerical': True,
    'normalization_method': 'minmax'
})
df_standardized = standardizer.standardize_dataframe(df_cleaned)

# Load to database
db_manager.create_table_from_dataframe(df_standardized, 'thesis_data', drop_if_exists=True)
db_manager.insert_dataframe(df_standardized, 'thesis_data')

# Cleanup
db_manager.close_all_connections()
```

## Configuration Options

### Cleaning Options
```json
{
  "cleaning_options": {
    "remove_duplicates": true,
    "handle_missing_values": true,
    "outlier_detection_method": "IQR",
    "outlier_threshold": 1.5,
    "standardize_categorical": true,
    "normalize_numerical": false
  }
}
```

- `remove_duplicates`: Remove duplicate rows
- `handle_missing_values`: Auto-handle missing values
- `outlier_detection_method`: "IQR" or "zscore"
- `outlier_threshold`: Sensitivity for outlier detection (1.5 for IQR, 3 for Z-score)
- `standardize_categorical`: Normalize text data
- `normalize_numerical`: Apply numerical normalization

### Standardization Options
```json
{
  "standardization_options": {
    "normalize_numerical": true,
    "normalization_method": "minmax",
    "encode_categorical": false,
    "encoding_method": "label",
    "standardize_dates": true,
    "date_format": "ISO"
  }
}
```

- `normalize_numerical`: Apply numerical scaling
- `normalization_method`: "minmax", "zscore", or "robust"
- `encode_categorical`: Encode categorical variables
- `encoding_method`: "label" or "onehot"
- `standardize_dates`: Convert dates to uniform format
- `date_format`: "ISO", "US", or "EU"

## Data Standardization Methods

### Min-Max Scaling
Scales data to a fixed range (typically 0-1):
```
X_scaled = (X - X_min) / (X_max - X_min)
```

### Z-Score Normalization
Standardizes data to have mean=0 and std=1:
```
X_normalized = (X - mean) / std
```

### Robust Scaling
Uses median and IQR (resistant to outliers):
```
X_scaled = (X - median) / IQR
```


## Testing
=======
- **Outlier Detection**: IQR-based outlier detection and handling
- **Data Type Correction**: Automatic type inference and conversion
- **Categorical Standardization**: Text normalization and standardization

### Database Integration
- **PostgreSQL Support**: Full database integration with connection management
- **Data Pipeline**: Automated ETL (Extract, Transform, Load) operations
- **Version Control**: Git-based workflow with proper branching strategy

### Configuration Management
- **JSON Configuration**: Flexible configuration system for database and cleaning options
- **Environment Isolation**: Secure credential management with .gitignore protection

## Project Structure

```
Tutor2_s30351/
├── config/
│   ├── database_config.json          # Database connection settings
│   └── database_config.json.example  # Configuration template
├── scripts/
│   └── data_pipeline.py              # Main pipeline script
├── utils/
│   ├── database.py                   # Database connection utilities
│   └── data_cleaning.py              # Data cleaning functions
├── data/
│   ├── raw/                          # Raw data storage
│   ├── processed/                    # Processed data output
│   └── cleaned/                      # Final cleaned data
├── .gitignore                        # Git ignore rules
└── README.md                         # This file
```

## Prerequisites

- **Python 3.8+**
- **PostgreSQL 12+**
- **Required Python packages**:
  ```bash
  pip install psycopg2-binary pandas numpy scipy
  ```

## Setup Instructions

### 1. Database Setup

1. Install and configure PostgreSQL
2. Create a new database for your thesis project:
   ```sql
   CREATE DATABASE thesis_data;
   ```

### 2. Configuration Setup

1. Copy the configuration template:
   ```bash
   cp config/database_config.json.example config/database_config.json
   ```

2. Update `config/database_config.json` with your database credentials:
   ```json
   {
     "database": {
       "type": "postgresql",
       "host": "localhost",
       "port": 5432,
       "database_name": "thesis_data",
       "username": "your_username",
       "password": "your_password",
       "schema": "public"
     }
   }
   ```

### 3. Repository Setup

1. Clone the repository and create a feature branch:
   ```bash
   git checkout -b feature/data-cleaning-setup
   ```

2. Install dependencies:
   ```bash
   pip install -r requirements.txt
   ```
>>>>>>> 0cb433ba

Run the pipeline with sample data:

### Basic Pipeline Operations

```bash
# Load raw data into database
python scripts/data_pipeline.py --load data/thesis_data.csv

# Process and clean data
python scripts/data_pipeline.py --process

# Export cleaned data
python scripts/data_pipeline.py --export data/cleaned_output.csv

# Run complete pipeline
python scripts/data_pipeline.py --full data/thesis_data.csv data/cleaned_output.csv
```

### Advanced Usage

```bash
<<<<<<< HEAD
# Test with provided sample data
python scripts/data_pipeline.py --full data/raw/sample_thesis_data.csv \
  --csv data/cleaned/test_output.csv \
  --table test_cleaned_data
```

The sample data includes:
- 35 student records
- Missing values (for testing imputation)
- Duplicates (for testing deduplication)
- Outliers (for testing outlier detection)
- Inconsistent date formats (for testing standardization)

### database_manager.py
- `DatabaseManager`: Main class for database operations
  - `get_connection()`: Get connection from pool
  - `create_table_from_dataframe()`: Create table from DataFrame schema
  - `insert_dataframe()`: Batch insert DataFrame
  - `update_dataframe()`: Update records from DataFrame
  - `read_table()`: Read table into DataFrame
  - `execute_query()`: Execute custom SQL query

### data_cleaning.py
- `DataCleaner`: Comprehensive data cleaning
  - `clean_dataframe()`: Apply all cleaning operations
  - `remove_duplicates()`: Remove duplicate rows
  - `handle_missing_values()`: Handle missing data
  - `detect_and_handle_outliers()`: Outlier detection and handling
  - `correct_data_types()`: Auto-correct data types
  - `standardize_categorical()`: Normalize text data

### data_standardization.py
- `DataStandardizer`: Data standardization and normalization
  - `standardize_dataframe()`: Apply all standardization
  - `normalize_numerical_data()`: Normalize numerical columns
  - `minmax_scaling()`: Min-Max scaling
  - `zscore_normalization()`: Z-score normalization
  - `robust_scaling()`: Robust scaling
  - `standardize_dates()`: Uniform date formatting
  - `encode_categorical_data()`: Encode categorical variables
=======
# Load data with custom configuration
python scripts/data_pipeline.py --load data/thesis_data.xlsx

# Process with specific cleaning options (modify config first)
python scripts/data_pipeline.py --process

# Export to different formats
python scripts/data_pipeline.py --export data/cleaned_data.xlsx
```

## Configuration Options

### Database Configuration
- `host`: PostgreSQL server hostname
- `port`: PostgreSQL server port (default: 5432)
- `database_name`: Target database name
- `username`: Database username
- `password`: Database password
- `schema`: Database schema (default: public)

### Cleaning Options
- `remove_duplicates`: Enable duplicate removal (default: true)
- `handle_missing_values`: Enable missing value handling (default: true)
- `outlier_detection_method`: Method for outlier detection (IQR, Z-score)
- `outlier_threshold`: Threshold for outlier detection (default: 1.5)
- `standardize_categorical`: Enable categorical data standardization (default: true)
- `normalize_numerical`: Enable numerical data normalization (default: false)

## Data Cleaning Methods

### Missing Values Handling
- **Auto Strategy**: Automatically chooses best method based on data type and missing percentage
- **Drop**: Remove rows/columns with missing values
- **Mean/Median**: Impute numerical values with mean or median
- **Mode**: Impute categorical values with most frequent value

### Outlier Detection
- **IQR Method**: Uses Interquartile Range for outlier detection
- **Configurable Threshold**: Adjustable sensitivity for outlier detection

### Data Standardization
- **Categorical Data**: Text normalization, whitespace handling, common abbreviation replacement
- **Numerical Data**: Optional normalization and scaling

## Git Workflow

1. **Feature Development**: Create feature branches for new functionality
   ```bash
   git checkout -b feature/your-feature-name
   ```

2. **Commits**: Use descriptive commit messages
   ```bash
   git add .
   git commit -m "Add data cleaning pipeline for thesis project"
   ```

3. **Pull Requests**: Create PRs for code review
   ```bash
   git push origin feature/your-feature-name
   # Create PR via GitHub interface
   ```

4. **Merge**: Merge approved PRs to main branch

## Example Thesis Workflow

1. **Data Collection**: Gather raw data for your thesis
2. **Initial Load**: Load raw data into PostgreSQL
3. **Data Cleaning**: Apply cleaning transformations
4. **Quality Check**: Verify data quality and completeness
5. **Export**: Export cleaned data for analysis
6. **Version Control**: Commit all changes with meaningful messages

## Contributing

1. Fork the repository
2. Create a feature branch
3. Make your changes
4. Add tests if applicable
5. Submit a pull request

## License

This project is for educational purposes as part of the thesis requirements.

## Support

For issues and questions:
- Review the configuration examples
- Check database connection settings
- Ensure all dependencies are installed
- Verify data file formats are supported
>>>>>>> 0cb433ba
<|MERGE_RESOLUTION|>--- conflicted
+++ resolved
@@ -1,191 +1,16 @@
-<<<<<<< HEAD
-# Tutor3: Data Standardization and Code Optimization
-
-A comprehensive data cleaning and standardization pipeline with database integration for thesis research projects. This project implements professional-grade ETL (Extract, Transform, Load) operations with modular, reusable code.
+# Tutor2: Data Cleaning and Standardization for Thesis Project
+
+A comprehensive data preprocessing pipeline for thesis projects using PostgreSQL database integration. This project provides tools for cleaning, standardizing, and preparing research data for analysis and modeling.
 
 ## Project Overview
 
-This repository implements **Task 2 (Tutor3)** focusing on:
-- Data standardization (normalization, scaling, date formatting)
-- Code optimization and modular architecture
-- Database integration with PostgreSQL
-- Automated data pipeline with error handling
-- Comprehensive documentation and best practices
-=======
-# Tutor2: Data Cleaning and Standardization for Thesis Project
-
-A comprehensive data preprocessing pipeline for thesis projects using PostgreSQL database integration. This project provides tools for cleaning, standardizing, and preparing research data for analysis and modeling.
-
-## Project Overview
-
 Tutor2 is designed to help students prepare their thesis data by implementing industry-standard data cleaning and preprocessing techniques. The project uses PostgreSQL as the primary database and provides a complete pipeline for data ingestion, cleaning, and export.
->>>>>>> 0cb433ba
 
 ## Features
 
 ### Data Cleaning Capabilities
 - **Missing Data Handling**: Multiple strategies (drop, mean, median, mode imputation)
 - **Duplicate Removal**: Automatic detection and removal of duplicate records
-<<<<<<< HEAD
-- **Outlier Detection**: IQR and Z-score based outlier detection and handling
-- **Data Type Correction**: Automatic type inference and conversion
-- **Categorical Standardization**: Text normalization and standardization
-
-### Data Standardization Features
-- **Normalization Methods**:
-  - Min-Max Scaling (0-1 range)
-  - Z-Score Normalization (standard normal distribution)
-  - Robust Scaling (using median and IQR, resistant to outliers)
-- **Date/Time Formatting**: ISO 8601, US, and European date formats
-- **Categorical Encoding**: Label encoding and one-hot encoding
-- **Reversible Transformations**: Save and load fitted scalers
-
-### Database Integration
-- **PostgreSQL Support**: Full database integration with connection pooling
-- **Efficient Queries**: Optimized INSERT, UPDATE, and SELECT operations
-- **Batch Operations**: Efficient batch inserts for large datasets
-- **Transaction Management**: Proper error handling and rollback support
-- **Connection Pooling**: Resource-efficient connection management
-
-### Pipeline Automation
-- **ETL Pipeline**: Automated Extract, Transform, Load operations
-- **Flexible I/O**: Support for CSV and database sources/destinations
-- **Command-Line Interface**: Easy-to-use CLI for common operations
-- **Logging**: Comprehensive logging to file and console
-- **Error Handling**: Robust error handling throughout the pipeline
-
-### Command-Line Interface
-
-The pipeline script provides several commands for different operations:
-
-#### 1. Load CSV to Database
-```bash
-python scripts/data_pipeline.py --load data/raw/sample_thesis_data.csv --table raw_data
-```
-
-#### 2. Process and Clean Data
-```bash
-python scripts/data_pipeline.py --process raw_data --table cleaned_data
-```
-
-#### 3. Export Database Table to CSV
-```bash
-python scripts/data_pipeline.py --export cleaned_data --csv data/cleaned/output.csv
-```
-
-#### 4. Run Full Pipeline
-```bash
-python scripts/data_pipeline.py --full data/raw/sample_thesis_data.csv \
-  --csv data/cleaned/output.csv \
-  --table cleaned_data
-```
-
-### Python API
-
-You can also use the modules directly in your Python code:
-
-```python
-from database_manager import DatabaseManager
-from data_cleaning import DataCleaner
-from data_standardization import DataStandardizer
-import pandas as pd
-
-# Load configuration
-db_manager = DatabaseManager("config/database_config.json")
-
-# Read data
-df = pd.read_csv("data/raw/sample_thesis_data.csv")
-
-# Clean data
-cleaner = DataCleaner({
-    'remove_duplicates': True,
-    'handle_missing_values': True,
-    'outlier_detection_method': 'IQR'
-})
-df_cleaned = cleaner.clean_dataframe(df)
-
-# Standardize data
-standardizer = DataStandardizer({
-    'normalize_numerical': True,
-    'normalization_method': 'minmax'
-})
-df_standardized = standardizer.standardize_dataframe(df_cleaned)
-
-# Load to database
-db_manager.create_table_from_dataframe(df_standardized, 'thesis_data', drop_if_exists=True)
-db_manager.insert_dataframe(df_standardized, 'thesis_data')
-
-# Cleanup
-db_manager.close_all_connections()
-```
-
-## Configuration Options
-
-### Cleaning Options
-```json
-{
-  "cleaning_options": {
-    "remove_duplicates": true,
-    "handle_missing_values": true,
-    "outlier_detection_method": "IQR",
-    "outlier_threshold": 1.5,
-    "standardize_categorical": true,
-    "normalize_numerical": false
-  }
-}
-```
-
-- `remove_duplicates`: Remove duplicate rows
-- `handle_missing_values`: Auto-handle missing values
-- `outlier_detection_method`: "IQR" or "zscore"
-- `outlier_threshold`: Sensitivity for outlier detection (1.5 for IQR, 3 for Z-score)
-- `standardize_categorical`: Normalize text data
-- `normalize_numerical`: Apply numerical normalization
-
-### Standardization Options
-```json
-{
-  "standardization_options": {
-    "normalize_numerical": true,
-    "normalization_method": "minmax",
-    "encode_categorical": false,
-    "encoding_method": "label",
-    "standardize_dates": true,
-    "date_format": "ISO"
-  }
-}
-```
-
-- `normalize_numerical`: Apply numerical scaling
-- `normalization_method`: "minmax", "zscore", or "robust"
-- `encode_categorical`: Encode categorical variables
-- `encoding_method`: "label" or "onehot"
-- `standardize_dates`: Convert dates to uniform format
-- `date_format`: "ISO", "US", or "EU"
-
-## Data Standardization Methods
-
-### Min-Max Scaling
-Scales data to a fixed range (typically 0-1):
-```
-X_scaled = (X - X_min) / (X_max - X_min)
-```
-
-### Z-Score Normalization
-Standardizes data to have mean=0 and std=1:
-```
-X_normalized = (X - mean) / std
-```
-
-### Robust Scaling
-Uses median and IQR (resistant to outliers):
-```
-X_scaled = (X - median) / IQR
-```
-
-
-## Testing
-=======
 - **Outlier Detection**: IQR-based outlier detection and handling
 - **Data Type Correction**: Automatic type inference and conversion
 - **Categorical Standardization**: Text normalization and standardization
@@ -271,7 +96,6 @@
    ```bash
    pip install -r requirements.txt
    ```
->>>>>>> 0cb433ba
 
 Run the pipeline with sample data:
 
@@ -294,48 +118,6 @@
 ### Advanced Usage
 
 ```bash
-<<<<<<< HEAD
-# Test with provided sample data
-python scripts/data_pipeline.py --full data/raw/sample_thesis_data.csv \
-  --csv data/cleaned/test_output.csv \
-  --table test_cleaned_data
-```
-
-The sample data includes:
-- 35 student records
-- Missing values (for testing imputation)
-- Duplicates (for testing deduplication)
-- Outliers (for testing outlier detection)
-- Inconsistent date formats (for testing standardization)
-
-### database_manager.py
-- `DatabaseManager`: Main class for database operations
-  - `get_connection()`: Get connection from pool
-  - `create_table_from_dataframe()`: Create table from DataFrame schema
-  - `insert_dataframe()`: Batch insert DataFrame
-  - `update_dataframe()`: Update records from DataFrame
-  - `read_table()`: Read table into DataFrame
-  - `execute_query()`: Execute custom SQL query
-
-### data_cleaning.py
-- `DataCleaner`: Comprehensive data cleaning
-  - `clean_dataframe()`: Apply all cleaning operations
-  - `remove_duplicates()`: Remove duplicate rows
-  - `handle_missing_values()`: Handle missing data
-  - `detect_and_handle_outliers()`: Outlier detection and handling
-  - `correct_data_types()`: Auto-correct data types
-  - `standardize_categorical()`: Normalize text data
-
-### data_standardization.py
-- `DataStandardizer`: Data standardization and normalization
-  - `standardize_dataframe()`: Apply all standardization
-  - `normalize_numerical_data()`: Normalize numerical columns
-  - `minmax_scaling()`: Min-Max scaling
-  - `zscore_normalization()`: Z-score normalization
-  - `robust_scaling()`: Robust scaling
-  - `standardize_dates()`: Uniform date formatting
-  - `encode_categorical_data()`: Encode categorical variables
-=======
 # Load data with custom configuration
 python scripts/data_pipeline.py --load data/thesis_data.xlsx
 
@@ -428,5 +210,4 @@
 - Review the configuration examples
 - Check database connection settings
 - Ensure all dependencies are installed
-- Verify data file formats are supported
->>>>>>> 0cb433ba
+- Verify data file formats are supported